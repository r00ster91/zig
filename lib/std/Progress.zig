--- conflicted
+++ resolved
@@ -430,7 +430,6 @@
 
 test "behavior on buffer overflow" {
     if (skip_tests)
-<<<<<<< HEAD
         return error.SkipZigTest;
 
     // move the cursor
@@ -453,30 +452,6 @@
     if (skip_tests)
         return error.SkipZigTest;
 
-=======
-        return error.SkipZigTest;
-
-    // move the cursor
-    std.debug.print("{s}", .{"A" ** 300});
-
-    var progress = Progress{};
-
-    const long_string = "A" ** 300;
-    var node = progress.start(long_string, 0);
-
-    const speed_factor = time.ns_per_s / 4;
-
-    time.sleep(speed_factor);
-    node.activate();
-    time.sleep(speed_factor);
-    node.end();
-}
-
-test "multiple tasks with long names" {
-    if (skip_tests)
-        return error.SkipZigTest;
-
->>>>>>> ea232177
     var progress = Progress{};
 
     const tasks = [_][]const u8{
